import sys
from datetime import datetime
from typing import List, Optional

from loguru import logger
from contextlib import asynccontextmanager
from fastapi import FastAPI, HTTPException
from fastapi.middleware.cors import CORSMiddleware
from fastapi.responses import RedirectResponse, JSONResponse
from fastapi.exceptions import RequestValidationError, StarletteHTTPException
from pydantic import BaseModel, Field, HttpUrl

from fileglancer_central.settings import get_settings
from fileglancer_central.database import get_db_session, get_all_paths, get_last_refresh, update_file_share_paths
from fileglancer_central.wiki import get_wiki_table
from fileglancer_central.issues import create_jira_ticket, get_jira_ticket_details, delete_jira_ticket
<<<<<<< HEAD

=======
>>>>>>> ce3a5640

class FileSharePath(BaseModel):
    """A file share path from the database"""
    zone: str = Field(
        description="The zone of the file share, for grouping paths in the UI."
    )
    canonical_path: str = Field(
        description="The canonical path to the file share, which uniquely identifies the file share."
    )
    group: Optional[str] = Field(
        description="The group that owns the file share",
        default=None
    )
    storage: Optional[str] = Field(
        description="The storage type of the file share (home, primary, scratch, etc.)",
        default=None
    )
    mac_path: Optional[str] = Field(
        description="The path used to mount the file share on Mac (e.g. smb://server/share)",
        default=None
    )
    windows_path: Optional[str] = Field(
        description="The path used to mount the file share on Windows (e.g. \\\\server\\share)",
        default=None
    )
    linux_path: Optional[str] = Field(
        description="The path used to mount the file share on Linux (e.g. /unix/style/path)",
        default=None
    )

class FileSharePathResponse(BaseModel):
    paths: List[FileSharePath] = Field(
        description="A list of file share paths"
    )
    
class TicketComment(BaseModel):
    """A comment on a ticket"""
    author_name: str = Field(
        description="The author of the comment"
    )
    author_display_name: str = Field(
        description="The display name of the author"
    )
    body: str = Field(
        description="The body of the comment"
    )
<<<<<<< HEAD
=======
    
class TicketComment(BaseModel):
    """A comment on a ticket"""
    author_name: str = Field(
        description="The author of the comment"
    )
    author_display_name: str = Field(
        description="The display name of the author"
    )
    body: str = Field(
        description="The body of the comment"
    )
>>>>>>> ce3a5640
    created: datetime = Field(
        description="The date and time the comment was created"
    )
    updated: datetime = Field(
        description="The date and time the comment was updated"
    )

class Ticket(BaseModel):
    """A JIRA ticket"""
    key: str = Field(
        description="The key of the ticket"
    )
    created: datetime = Field(
        description="The date and time the ticket was created"
    )
    updated: datetime = Field(
        description="The date and time the ticket was updated"
    )
    status: str = Field(
        description="The status of the ticket"
    )
    resolution: str = Field(
        description="The resolution of the ticket"
    )
    description: str = Field(
        description="The description of the ticket"
    )
    link: HttpUrl = Field(
        description="The link to the ticket"
    )
    comments: List[TicketComment] = Field(
        description="The comments on the ticket"
    )
    
<<<<<<< HEAD
=======
    
>>>>>>> ce3a5640

def create_app(settings):

    app = FastAPI()
    app.add_middleware(
        CORSMiddleware,
        allow_origins=["*"],
        allow_credentials=True,
        allow_methods=["GET","HEAD"],
        allow_headers=["*"],
        expose_headers=["Range", "Content-Range"],
    )

    @app.exception_handler(StarletteHTTPException)
    async def http_exception_handler(request, exc):
        return JSONResponse({"error":str(exc.detail)}, status_code=exc.status_code)


    @app.exception_handler(RequestValidationError)
    async def validation_exception_handler(request, exc):
        return JSONResponse({"error":str(exc)}, status_code=400)
    

    @asynccontextmanager
    async def lifespan(app: FastAPI):
        # Setup
        if callable(settings):
            app.settings = settings()
        else:
            app.settings = settings

        # Configure logging based on the log level in the settings
        logger.remove()
        logger.add(sys.stderr, level=app.settings.log_level)

        logger.info(f"Server ready")
        yield
        # Cleanup (if needed)

    app = FastAPI(lifespan=lifespan)

    @app.get("/", include_in_schema=False)
    async def docs_redirect():
        return RedirectResponse("/docs")


    @app.get("/file-share-paths", response_model=FileSharePathResponse, 
             description="Get all file share paths from the database")
    async def get_file_share_paths(force_refresh: bool = False) -> List[FileSharePath]:
        session = get_db_session()

        last_refresh = get_last_refresh(session)
        if not last_refresh or (datetime.now() - last_refresh.db_last_updated).days >= 1 or force_refresh:
            logger.info("Last refresh was more than a day ago, checking for updates...")
            confluence_url = app.settings.confluence_url
            confluence_token = app.settings.confluence_token
            table, table_last_updated = get_wiki_table(confluence_url, confluence_token)

            if not last_refresh or table_last_updated != last_refresh.source_last_updated:
                logger.info("Wiki table has changed, refreshing file share paths...")
                update_file_share_paths(session, table, table_last_updated)

        paths = [FileSharePath(
                    zone=path.lab,
                    group=path.group,
                    storage=path.storage,
                    canonical_path=path.canonical_path,
                    mac_path=path.mac_path, 
                    windows_path=path.windows_path,
                    linux_path=path.linux_path,
                ) for path in get_all_paths(session)]
        
        return FileSharePathResponse(paths=paths)



    @app.post("/ticket", response_model=str,
              description="Create a new ticket and return the key")
    async def create_ticket(
        project_key: str,
        issue_type: str,
        summary: str,
        description: str
    ) -> str:
        ticket = create_jira_ticket(
            project_key=project_key,
            issue_type=issue_type, 
            summary=summary,
            description=description
        )
        return ticket['key']


    @app.get("/ticket/{ticket_key}", response_model=Ticket, 
             description="Retrieve a ticket by its key")
    async def get_ticket(ticket_key: str):
        try:
            return get_jira_ticket_details(ticket_key)
        except Exception as e:
            if str(e) == "Issue Does Not Exist":
                raise HTTPException(status_code=404, detail=str(e))
            else:
                raise HTTPException(status_code=500, detail=str(e))


    @app.delete("/ticket/{ticket_key}",
                description="Delete a ticket by its key")
    async def delete_ticket(ticket_key: str):
        try:
            delete_jira_ticket(ticket_key)
            return {"message": f"Ticket {ticket_key} deleted"}
        except Exception as e:
            if str(e) == "Issue Does Not Exist":
                raise HTTPException(status_code=404, detail=str(e))
            else:
                raise HTTPException(status_code=500, detail=str(e))



    @app.post("/ticket", response_model=str,
              description="Create a new ticket and return the key")
    async def create_ticket(
        project_key: str,
        issue_type: str,
        summary: str,
        description: str
    ) -> str:
        ticket = create_jira_ticket(
            project_key=project_key,
            issue_type=issue_type, 
            summary=summary,
            description=description
        )
        return ticket['key']


    @app.get("/ticket/{ticket_key}", response_model=Ticket, 
             description="Get a ticket by key")
    async def get_ticket(ticket_key: str):
        try:
            return get_jira_ticket_details(ticket_key)
        except Exception as e:
            if e.message == "Issue Does Not Exist":
                raise HTTPException(status_code=404, detail=str(e))
            else:
                raise HTTPException(status_code=500, detail=str(e))


    @app.delete("/ticket/{ticket_key}",
                description="Delete a ticket")
    async def delete_ticket(ticket_key: str):
        try:
            delete_jira_ticket(ticket_key)
            return {"message": f"Ticket {ticket_key} deleted"}
        except Exception as e:
            if e.message == "Issue Does Not Exist":
                raise HTTPException(status_code=404, detail=str(e))
            else:
                raise HTTPException(status_code=500, detail=str(e))

    return app


app = create_app(get_settings)

if __name__ == "__main__":
    import uvicorn
    uvicorn.run(app, host="0.0.0.0", port=8000, lifespan="on")<|MERGE_RESOLUTION|>--- conflicted
+++ resolved
@@ -14,10 +14,7 @@
 from fileglancer_central.database import get_db_session, get_all_paths, get_last_refresh, update_file_share_paths
 from fileglancer_central.wiki import get_wiki_table
 from fileglancer_central.issues import create_jira_ticket, get_jira_ticket_details, delete_jira_ticket
-<<<<<<< HEAD
-
-=======
->>>>>>> ce3a5640
+
 
 class FileSharePath(BaseModel):
     """A file share path from the database"""
@@ -64,8 +61,6 @@
     body: str = Field(
         description="The body of the comment"
     )
-<<<<<<< HEAD
-=======
     
 class TicketComment(BaseModel):
     """A comment on a ticket"""
@@ -78,7 +73,6 @@
     body: str = Field(
         description="The body of the comment"
     )
->>>>>>> ce3a5640
     created: datetime = Field(
         description="The date and time the comment was created"
     )
@@ -113,10 +107,6 @@
         description="The comments on the ticket"
     )
     
-<<<<<<< HEAD
-=======
-    
->>>>>>> ce3a5640
 
 def create_app(settings):
 
