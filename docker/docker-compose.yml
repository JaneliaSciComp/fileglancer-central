name: fileglancer
services:

<<<<<<< HEAD
    fileglancer-central:
        image: ghcr.io/janeliascicomp/fileglancer-central:0.0.1
=======
    webapp:
        image: ghcr.io/janeliascicomp/fileglancer-central:0.0.2
        ports:
          - 8000
>>>>>>> 2e0d3a1f
        restart: unless-stopped
        volumes:
          - ${DB_DIR}:/db:rw,shared
        environment:
          - DB_URL=${DB_URL}
          - FGC_CONFLUENCE_TOKEN=${FGC_CONFLUENCE_TOKEN}

    nginx:
        image: nginx
        # This is needed to access the host machine from within the container
        # so that we can proxy the jupyterhub server.
        extra_hosts:
          - "host.docker.internal:host-gateway"
        ports:
          - 80:80
          - 443:443
        restart: unless-stopped
        volumes:
          - ./nginx.conf:/etc/nginx/conf.d/default.conf
          - ./html:/etc/nginx/html
          - ${CERT_FILE}:/certs/default.crt
          - ${KEY_FILE}:/certs/default.key

    # jupyterhub is installed on bare metal and is not managed with this deployment
    # see the README for more details.
    # jupyterhub:
    #    image:<|MERGE_RESOLUTION|>--- conflicted
+++ resolved
@@ -1,15 +1,8 @@
 name: fileglancer
 services:
 
-<<<<<<< HEAD
     fileglancer-central:
-        image: ghcr.io/janeliascicomp/fileglancer-central:0.0.1
-=======
-    webapp:
         image: ghcr.io/janeliascicomp/fileglancer-central:0.0.2
-        ports:
-          - 8000
->>>>>>> 2e0d3a1f
         restart: unless-stopped
         volumes:
           - ${DB_DIR}:/db:rw,shared
