--- conflicted
+++ resolved
@@ -34,7 +34,6 @@
 FGC_CONFLUENCE_TOKEN=your_confluence_token
 ```
 
-<<<<<<< HEAD
 You should set the permissions on the `.env` file so that only the owner can read it:
 ```
 chmod 600 .env
@@ -43,10 +42,8 @@
 ### Optional: configure ticket system
 
 
-=======
 ### Optional: configure ticket system
 
->>>>>>> ce3a5640
 > [!NOTE]
 > Currently, tickets are handled using JIRA. Future implementations may allow for other sources of ticket management systems.
 
