--- conflicted
+++ resolved
@@ -28,14 +28,9 @@
     "pydantic-settings[yaml]",
     "loguru >=0.7.2",
     "atlassian-python-api >=3.41",
-<<<<<<< HEAD
     "lxml >=5.3.1",
-    "x2s3",
+    "x2s3 >=0.9.1"
     "psycopg2-binary >=2.9.9,<3"
-=======
-    "lxml >=5.3.1", 
-    "x2s3 >=0.9.1"
->>>>>>> e5a0eb9b
 ]
 
 [project.optional-dependencies]
